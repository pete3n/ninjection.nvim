{
  description = "Neovim derivation";

  inputs = {
    nixpkgs.url = "github:NixOS/nixpkgs/nixos-25.05";
    flake-utils.url = "github:numtide/flake-utils";
    gen-luarc.url = "github:mrcjkb/nix-gen-luarc-json";

    # Add bleeding-edge plugins here.
    # They can be updated with `nix flake update` (make sure to commit the generated flake.lock)
    # wf-nvim = {
    #   url = "github:Cassin01/wf.nvim";
    #   flake = false;
    # };
  };

  outputs =
    inputs@{
      self,
      nixpkgs,
      flake-utils,
      ...
    }:
    let
      systems = builtins.attrNames nixpkgs.legacyPackages;

      # This is where the Neovim derivation is built.
      neovim-overlay = import ./nix/neovim-overlay.nix { inherit inputs; };
    in
    flake-utils.lib.eachSystem systems (
      system:
      let
        pkgs = import nixpkgs {
          inherit system;
          overlays = [
            # Import the overlay, so that the final Neovim derivation(s) can be accessed via pkgs.<nvim-pkg>
            neovim-overlay
            # This adds a function can be used to generate a .luarc.json
            # containing the Neovim API all plugins in the workspace directory.
            # The generated file can be symlinked in the devShell's shellHook.
            inputs.gen-luarc.overlays.default
          ];
        };
        shell = pkgs.mkShell {
          name = "nvim-devShell";
          buildInputs = with pkgs; [
            lua-language-server
						nixd
            nil
            stylua
            luajitPackages.luacheck
            luajitPackages.busted
            nvim-dev
          ];
          shellHook = # sh
						''
							# symlink the .luarc.json generated in the overlay
							ln -fs ${pkgs.nvim-luarc-json} .luarc.json
							# allow quick iteration of lua configs
<<<<<<< HEAD
							mkdir -p ~/.config
=======
>>>>>>> 69ad2cf1
							ln -Tfns $PWD/ci/nix/kickstart-nix.nvim/nvim ~/.config/nvim-dev
							# Make packpath available for testing
							nvimDevPath=$(which nvim-dev)
							echo "nvim-dev path: $nvimDevPath"

							# Use sed to extract the value following "set packpath^=" and before the closing quote.
							PACKPATH_VALUE=$(sed -n 's/.*set packpath\^=\([^"]*\)".*/\1/p' "$nvimDevPath")
							RTP_VALUE=$(sed -n 's/.*set rtp\^=\([^"]*\)".*/\1/p' "$nvimDevPath")
							export NVIM_PACKPATH="$PACKPATH_VALUE"
							export NVIM_RTP="$RTP_VALUE"
							export VIMRUNTIME="${pkgs.nvim-dev}/share/nvim/runtime"
							export LUA_PATH="$PWD/lua/?.lua;$PWD/lua/?/init.lua;$PWD/plugin/?.lua;$PWD/plugin/?/init.lua;$LUA_PATH"
							echo "LUA_PATH set to: $LUA_PATH"
							echo "NVIM_PACKPATH set to: $NVIM_PACKPATH"
							echo "NVIM_RTP set to: $NVIM_RTP"
							echo "VIMRUNTIME set to: $VIMRUNTIME"
					'';
        };
      in
      {
        packages = {
          default = pkgs.nvim-dev;
          nvim = pkgs.nvim-pkg;
        };
        devShells = {
          default = shell;
        };
      }
    )
    // {
      # You can add this overlay to your NixOS configuration
      overlays.default = neovim-overlay;
    };
}<|MERGE_RESOLUTION|>--- conflicted
+++ resolved
@@ -57,10 +57,6 @@
 							# symlink the .luarc.json generated in the overlay
 							ln -fs ${pkgs.nvim-luarc-json} .luarc.json
 							# allow quick iteration of lua configs
-<<<<<<< HEAD
-							mkdir -p ~/.config
-=======
->>>>>>> 69ad2cf1
 							ln -Tfns $PWD/ci/nix/kickstart-nix.nvim/nvim ~/.config/nvim-dev
 							# Make packpath available for testing
 							nvimDevPath=$(which nvim-dev)
